--- conflicted
+++ resolved
@@ -58,31 +58,19 @@
     "@rollup/plugin-node-resolve": "^15.x.x",
     "@types/jest": "^29.x.x",
     "@types/koa": "^2.x.x",
-<<<<<<< HEAD
     "@types/lodash": "^4.x.x",
-=======
->>>>>>> 614f1d35
     "@types/node": "^22.x.x",
     "@typescript-eslint/eslint-plugin": "^8.x.x",
     "@typescript-eslint/parser": "^8.x.x",
     "conventional-changelog-cli": "^5.x.x",
-<<<<<<< HEAD
     "eslint": "^8.x.x",
-=======
-    "copyfiles": "^2.x.x",
-    "del-cli": "^6.x.x",
-    "eslint": "^8.57.x",
->>>>>>> 614f1d35
     "eslint-plugin-jest": "^28.x.x",
     "husky": "^4.x.x",
     "jest": "^29.x.x",
     "jest-html-reporters": "^3.x.x",
     "reflect-metadata": "^0.x.x",
     "rollup": "^4.x.x",
-<<<<<<< HEAD
     "rollup-plugin-delete": "^2.1.0",
-=======
->>>>>>> 614f1d35
     "rollup-plugin-typescript2": "^0.x.x",
     "standard-version": "^9.x.x",
     "ts-jest": "^29.x.x",
